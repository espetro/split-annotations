--- conflicted
+++ resolved
@@ -34,23 +34,14 @@
             sklearn.cluster.DBSCAN,
             sklearn.neighbors.KNeighborsClassifier,
             sklearn.decomposition.PCA,
-<<<<<<< HEAD
+            sklearn.decomposition.TruncatedSVD,
         ]
         self.gpu_models = [
             cuml.DBSCAN,
             cuml.neighbors.KNeighborsClassifier,
             cuml.PCA,
+            cuml.decomposition.TruncatedSVD,
         ]
-=======
-            sklearn.decomposition.TruncatedSVD,
-        ])
-        self.gpu_models = set([
-            cuml.DBSCAN,
-            cuml.neighbors.KNeighborsClassifier,
-            cuml.PCA,
-            cuml.decomposition.TruncatedSVD,
-        ])
->>>>>>> 424288ca
 
     def combine(self, values, original=None):
         return values[0]
